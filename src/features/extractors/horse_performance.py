--- conflicted
+++ resolved
@@ -4,11 +4,7 @@
 過去N走の着順、勝率、連対率、複勝率、成績トレンドなど30個の特徴量を抽出。
 """
 
-<<<<<<< HEAD
-from typing import Any, Dict
-=======
-from typing import Any
->>>>>>> 58447d4a
+from typing import Any, Optional
 
 import numpy as np
 import pandas as pd
@@ -501,11 +497,7 @@
                 f"馬の成績特徴量抽出中にエラーが発生しました: {e!s}"
             ) from e
 
-<<<<<<< HEAD
-    def get_feature_info(self) -> Dict[str, Any]:
-=======
     def get_feature_info(self) -> dict[str, Any]:
->>>>>>> 58447d4a
         """特徴量情報の取得
 
         Returns:
